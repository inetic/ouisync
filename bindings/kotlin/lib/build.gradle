--- conflicted
+++ resolved
@@ -10,12 +10,7 @@
 def ouisyncVersionName = localProperties.getProperty("versionName")
 
 android {
-<<<<<<< HEAD
     compileSdkVersion 34
-=======
-    compileSdkVersion 33
-
->>>>>>> 441b1e57
     ndkVersion '25.2.9519653'
 
     namespace 'org.equalitie.ouisync'
@@ -141,7 +136,10 @@
             systemProperty('jna.library.path', "$rootDir/../../target/debug")
         }
     }
-<<<<<<< HEAD
+
+    tasks.named("dokkaHtml") {
+        dependsOn 'generateBindings'
+    }
 }
 
 ext {
@@ -154,11 +152,4 @@
     onlyIf { rootProject.gradle.startParameter.taskNames.contains('lib:publishToSonatype') }
 }
 
-apply from: "${rootProject.projectDir}/build-scripts/publish-module.gradle"
-=======
-
-    tasks.named("dokkaHtml") {
-        dependsOn 'generateBindings'
-    }
-}
->>>>>>> 441b1e57
+apply from: "${rootProject.projectDir}/build-scripts/publish-module.gradle"