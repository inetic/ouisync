--- conflicted
+++ resolved
@@ -38,16 +38,13 @@
     },
     RepositoryClose(RepositoryHandle),
     RepositorySubscribe(RepositoryHandle),
-<<<<<<< HEAD
     ListRepositories,
     ListRepositoriesSubscribe,
-=======
     RepositoryIsSyncEnabled(RepositoryHandle),
     RepositorySetSyncEnabled {
         repository: RepositoryHandle,
         enabled: bool,
     },
->>>>>>> 5ddb3444
     RepositoryRequiresLocalSecretForReading(RepositoryHandle),
     RepositoryRequiresLocalSecretForWriting(RepositoryHandle),
     RepositorySetAccess {
